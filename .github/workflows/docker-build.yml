--- conflicted
+++ resolved
@@ -65,116 +65,4 @@
           build-args: |
             BUILDTIME=${{ fromJSON(steps.meta.outputs.json).labels['org.opencontainers.image.created'] }}
             VERSION=${{ fromJSON(steps.meta.outputs.json).labels['org.opencontainers.image.version'] }}
-<<<<<<< HEAD
-            REVISION=${{ fromJSON(steps.meta.outputs.json).labels['org.opencontainers.image.revision'] }}
-
-  build-alpine-armv6:
-    name: Build Alpine Image (ARMv6)
-    runs-on: ubuntu-latest
-    permissions:
-      contents: read
-      packages: write
-
-    steps:
-      - name: Checkout repository
-        uses: actions/checkout@v4
-
-      - name: Set up QEMU
-        uses: docker/setup-qemu-action@v3
-        with:
-          platforms: linux/arm/v6
-
-      - name: Set up Docker Buildx
-        uses: docker/setup-buildx-action@v3
-
-      - name: Log in to Container Registry
-        if: inputs.push
-        uses: docker/login-action@v3
-        with:
-          registry: ${{ env.REGISTRY }}
-          username: ${{ github.actor }}
-          password: ${{ secrets.GITHUB_TOKEN }}
-
-      - name: Extract metadata (tags, labels) for Docker
-        id: meta
-        uses: docker/metadata-action@v5
-        with:
-          images: ${{ env.REGISTRY }}/${{ env.IMAGE_NAME }}
-          tags: |
-            type=raw,value=latest-armv6,enable={{is_default_branch}}
-            type=semver,pattern={{version}}-armv6
-            type=semver,pattern={{major}}.{{minor}}-armv6
-            type=semver,pattern={{major}}-armv6
-
-      - name: Build and push Alpine ARMv6 Docker image
-        uses: docker/build-push-action@v5
-        with:
-          context: .
-          file: ./Dockerfile.alpine
-          platforms: linux/arm/v6
-          push: ${{ inputs.push }}
-          tags: ${{ steps.meta.outputs.tags }}
-          labels: ${{ steps.meta.outputs.labels }}
-          cache-from: type=gha,scope=alpine-v6
-          cache-to: type=gha,mode=max,scope=alpine-v6
-          build-args: |
-            QEMU_CPU=arm1176
-            BUILDTIME=${{ fromJSON(steps.meta.outputs.json).labels['org.opencontainers.image.created'] }}
-            VERSION=${{ fromJSON(steps.meta.outputs.json).labels['org.opencontainers.image.version'] }}
-            REVISION=${{ fromJSON(steps.meta.outputs.json).labels['org.opencontainers.image.revision'] }}
-
-  build-alpine-armv7:
-    name: Build Alpine Image (ARMv7)
-    runs-on: ubuntu-latest
-    permissions:
-      contents: read
-      packages: write
-
-    steps:
-      - name: Checkout repository
-        uses: actions/checkout@v4
-
-      - name: Set up QEMU
-        uses: docker/setup-qemu-action@v3
-        with:
-          platforms: linux/arm/v7
-
-      - name: Set up Docker Buildx
-        uses: docker/setup-buildx-action@v3
-
-      - name: Log in to Container Registry
-        if: inputs.push
-        uses: docker/login-action@v3
-        with:
-          registry: ${{ env.REGISTRY }}
-          username: ${{ github.actor }}
-          password: ${{ secrets.GITHUB_TOKEN }}
-
-      - name: Extract metadata (tags, labels) for Docker
-        id: meta
-        uses: docker/metadata-action@v5
-        with:
-          images: ${{ env.REGISTRY }}/${{ env.IMAGE_NAME }}
-          tags: |
-            type=raw,value=latest-armv7,enable={{is_default_branch}}
-            type=semver,pattern={{version}}-armv7
-            type=semver,pattern={{major}}.{{minor}}-armv7
-            type=semver,pattern={{major}}-armv7
-
-      - name: Build and push Alpine ARMv7 Docker image
-        uses: docker/build-push-action@v5
-        with:
-          context: .
-          file: ./Dockerfile.alpine
-          platforms: linux/arm/v7
-          push: ${{ inputs.push }}
-          tags: ${{ steps.meta.outputs.tags }}
-          labels: ${{ steps.meta.outputs.labels }}
-          cache-from: type=gha,scope=alpine-v7
-          cache-to: type=gha,mode=max,scope=alpine-v7
-          build-args: |
-            BUILDTIME=${{ fromJSON(steps.meta.outputs.json).labels['org.opencontainers.image.created'] }}
-            VERSION=${{ fromJSON(steps.meta.outputs.json).labels['org.opencontainers.image.version'] }}
-=======
->>>>>>> f478e79b
             REVISION=${{ fromJSON(steps.meta.outputs.json).labels['org.opencontainers.image.revision'] }}